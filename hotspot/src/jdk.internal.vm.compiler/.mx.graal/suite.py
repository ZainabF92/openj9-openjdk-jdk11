--- conflicted
+++ resolved
@@ -47,10 +47,7 @@
       "sha1" : "476d9a44cd19d6b55f81571077dfa972a4f8a083",
       "bootClassPathAgent" : "true",
     },
-<<<<<<< HEAD
-
-=======
->>>>>>> c23dff8d
+
     "ASM5" : {
       "sha1" : "0da08b8cce7bbf903602a25a3a163ae252435795",
       "urls" : ["https://lafo.ssw.uni-linz.ac.at/pub/graal-external-deps/asm-5.0.4.jar"],
@@ -420,11 +417,8 @@
       "subDir" : "share/classes",
       "sourceDirs" : ["src"],
       "dependencies" : [
-<<<<<<< HEAD
+        "JVMCI_API",
         "org.graalvm.compiler.core.common"
-=======
-        "JVMCI_API",
->>>>>>> c23dff8d
       ],
       "checkstyle" : "org.graalvm.compiler.graph",
       "javaCompliance" : "1.8",

/*
 * Copyright (c) 2015, Oracle and/or its affiliates. All rights reserved.
 * DO NOT ALTER OR REMOVE COPYRIGHT NOTICES OR THIS FILE HEADER.
 *
 * This code is free software; you can redistribute it and/or modify it
 * under the terms of the GNU General Public License version 2 only, as
 * published by the Free Software Foundation.
 *
 * This code is distributed in the hope that it will be useful, but WITHOUT
 * ANY WARRANTY; without even the implied warranty of MERCHANTABILITY or
 * FITNESS FOR A PARTICULAR PURPOSE.  See the GNU General Public License
 * version 2 for more details (a copy is included in the LICENSE file that
 * accompanied this code).
 *
 * You should have received a copy of the GNU General Public License version
 * 2 along with this work; if not, write to the Free Software Foundation,
 * Inc., 51 Franklin St, Fifth Floor, Boston, MA 02110-1301 USA.
 *
 * Please contact Oracle, 500 Oracle Parkway, Redwood Shores, CA 94065 USA
 * or visit www.oracle.com if you need additional information or have any
 * questions.
 */

/*
 * @test
 * @summary Test VM Options with ranges
 * @library /testlibrary /runtime/CommandLine/OptionsValidation/common
 * @modules java.base/sun.misc
 *          java.management
 *          jdk.attach
 *          jdk.management/sun.tools.attach
 * @run main/othervm/timeout=600 TestOptionsWithRanges
 */

import java.util.ArrayList;
import java.util.List;
import java.util.Map;
import jdk.test.lib.Asserts;
import optionsvalidation.JVMOption;
import optionsvalidation.JVMOptionsUtils;

public class TestOptionsWithRanges {

    public static void main(String[] args) throws Exception {
        int failedTests;
        Map<String, JVMOption> allOptionsAsMap = JVMOptionsUtils.getOptionsWithRangeAsMap();
        List<JVMOption> allOptions;

        /*
         * Remove CICompilerCount from testing because currently it can hang system
         */
        allOptionsAsMap.remove("CICompilerCount");

        /*
<<<<<<< HEAD
         * Exclude below options as their maximum value would consume too much memory
         * and would affect other tests that run in parallel.
         */
        allOptionsAsMap.remove("G1ConcRefinementThreads");
        allOptionsAsMap.remove("G1RSetRegionEntries");
        allOptionsAsMap.remove("G1RSetSparseRegionEntries");
=======
         * Remove parameters controlling the code cache. As these
         * parameters have implications on the physical memory
         * reserved by the VM, setting them to large values may hang
         * the system and/or may cause concurrently executed tests to
         * fail. These parameters are rigorously checked when the code
         * cache is initialized (see
         * hotspot/src/shared/vm/code/codeCache.cpp), therefore
         * omitting testing for them does not pose a problem.
         */
        allOptionsAsMap.remove("InitialCodeCacheSize");
        allOptionsAsMap.remove("CodeCacheMinimumUseSpace");
        allOptionsAsMap.remove("ReservedCodeCacheSize");
        allOptionsAsMap.remove("NonProfiledCodeHeapSize");
        allOptionsAsMap.remove("ProfiledCodeHeapSize");
        allOptionsAsMap.remove("NonNMethodCodeHeapSize");
        allOptionsAsMap.remove("CodeCacheExpansionSize");
>>>>>>> f628e041

        allOptions = new ArrayList<>(allOptionsAsMap.values());

        Asserts.assertGT(allOptions.size(), 0, "Options with ranges not found!");

        System.out.println("Parsed " + allOptions.size() + " options with ranges. Start test!");

        failedTests = JVMOptionsUtils.runCommandLineTests(allOptions);

        Asserts.assertEQ(failedTests, 0,
                String.format("%d tests failed! %s", failedTests, JVMOptionsUtils.getMessageWithFailures()));
    }
}<|MERGE_RESOLUTION|>--- conflicted
+++ resolved
@@ -52,14 +52,14 @@
         allOptionsAsMap.remove("CICompilerCount");
 
         /*
-<<<<<<< HEAD
          * Exclude below options as their maximum value would consume too much memory
          * and would affect other tests that run in parallel.
          */
         allOptionsAsMap.remove("G1ConcRefinementThreads");
         allOptionsAsMap.remove("G1RSetRegionEntries");
         allOptionsAsMap.remove("G1RSetSparseRegionEntries");
-=======
+
+        /*
          * Remove parameters controlling the code cache. As these
          * parameters have implications on the physical memory
          * reserved by the VM, setting them to large values may hang
@@ -76,7 +76,6 @@
         allOptionsAsMap.remove("ProfiledCodeHeapSize");
         allOptionsAsMap.remove("NonNMethodCodeHeapSize");
         allOptionsAsMap.remove("CodeCacheExpansionSize");
->>>>>>> f628e041
 
         allOptions = new ArrayList<>(allOptionsAsMap.values());
 

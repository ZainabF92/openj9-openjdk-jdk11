--- conflicted
+++ resolved
@@ -207,10 +207,6 @@
     public CodeSigner[] getCodeSigners() {
         return null;
     }
-<<<<<<< HEAD
-}
-//OpenJ9-shared_classes_misc
-=======
 
     /**
      * Returns non-fatal reading error during data retrieval if there's any.
@@ -220,4 +216,4 @@
         return null;
     }
 }
->>>>>>> 4f864e78
+//OpenJ9-shared_classes_misc
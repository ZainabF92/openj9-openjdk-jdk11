--- conflicted
+++ resolved
@@ -1,21 +1,12 @@
 /*
-<<<<<<< HEAD
- * ===========================================================================
- * (c) Copyright IBM Corp. 2018, 2018 All Rights Reserved
- * ===========================================================================
-=======
  * Copyright (c) 2016, 2018 SAP SE. All rights reserved.
  * DO NOT ALTER OR REMOVE COPYRIGHT NOTICES OR THIS FILE HEADER.
  *
->>>>>>> 60927bef
  * This code is free software; you can redistribute it and/or modify it
  * under the terms of the GNU General Public License version 2 only, as
  * published by the Free Software Foundation.  Oracle designates this
  * particular file as subject to the "Classpath" exception as provided
  * by Oracle in the LICENSE file that accompanied this code.
- *
- * IBM designates this particular file as subject to the "Classpath" exception
- * as provided by IBM in the LICENSE file that accompanied this code.
  *
  * This code is distributed in the hope that it will be useful, but WITHOUT
  * ANY WARRANTY; without even the implied warranty of MERCHANTABILITY or
@@ -24,45 +15,35 @@
  * accompanied this code).
  *
  * You should have received a copy of the GNU General Public License version
- * 2 along with this work; if not, see <http://www.gnu.org/licenses/>.
- * ===========================================================================
+ * 2 along with this work; if not, write to the Free Software Foundation,
+ * Inc., 51 Franklin St, Fifth Floor, Boston, MA 02110-1301 USA.
+ *
+ * Please contact Oracle, 500 Oracle Parkway, Redwood Shores, CA 94065 USA
+ * or visit www.oracle.com if you need additional information or have any
+ * questions.
  */
 
 #ifndef JAVA_MD_AIX_H
 #define JAVA_MD_AIX_H
 
-#ifdef __cplusplus
-extern "C" {
-#endif
+/*
+ * Very limited AIX port of dladdr() for libjli.so.
+ *
+ * We try to mimick dladdr(3) on Linux (see http://linux.die.net/man/3/dladdr)
+ * dladdr(3) is not POSIX but a GNU extension, and is not available on AIX.
+ *
+ * We only support Dl_info.dli_fname here as this is the only thing that is
+ * used of it by libjli.so. A more comprehensive port of dladdr can be found
+ * in the hotspot implementation which is not available at this place, though.
+ */
 
-typedef struct Dl_info {
-	/* pathname of shared object that contains address */
-	const char *dli_fname;
-#if 0 /* unsupported fields */
-	/* base address at which shared object is loaded */
-	void *dli_fbase;
-	/* name of symbol whose definition overlaps addr */
-	const char *dli_sname;
-	/* exact address of symbol named in dli_sname */
-	void *dli_saddr;
-#endif /* unsupported */
+typedef struct {
+  const char *dli_fname; /* file path of loaded library */
+  void *dli_fbase;       /* unsupported */
+  const char *dli_sname; /* unsupported */
+  void *dli_saddr;       /* unsupported */
 } Dl_info;
 
-/*
- * A limited implementation for AIX of the API in glibc on other platforms.
- *
- * Given the address in a code section of the process, return information
- * about the module and function containing that address.
- *
- * @param addr the code address of interest
- * @param info where the module and function information is to be returned
- *
- * @return non-zero on success, zero otherwise
- */
 int dladdr(void *addr, Dl_info *info);
 
-#ifdef __cplusplus
-} // extern "C"
-#endif
-
 #endif /* JAVA_MD_AIX_H */
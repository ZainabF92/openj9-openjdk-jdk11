#
# Copyright (c) 2011, 2020, Oracle and/or its affiliates. All rights reserved.
# DO NOT ALTER OR REMOVE COPYRIGHT NOTICES OR THIS FILE HEADER.
#
# This code is free software; you can redistribute it and/or modify it
# under the terms of the GNU General Public License version 2 only, as
# published by the Free Software Foundation.  Oracle designates this
# particular file as subject to the "Classpath" exception as provided
# by Oracle in the LICENSE file that accompanied this code.
#
# This code is distributed in the hope that it will be useful, but WITHOUT
# ANY WARRANTY; without even the implied warranty of MERCHANTABILITY or
# FITNESS FOR A PARTICULAR PURPOSE.  See the GNU General Public License
# version 2 for more details (a copy is included in the LICENSE file that
# accompanied this code).
#
# You should have received a copy of the GNU General Public License version
# 2 along with this work; if not, write to the Free Software Foundation,
# Inc., 51 Franklin St, Fifth Floor, Boston, MA 02110-1301 USA.
#
# Please contact Oracle, 500 Oracle Parkway, Redwood Shores, CA 94065 USA
# or visit www.oracle.com if you need additional information or have any
# questions.
#

# ===========================================================================
# (c) Copyright IBM Corp. 2020, 2020 All Rights Reserved
# ===========================================================================

###############################################################################
# Check which variant of the JDK that we want to build.
# Currently we have:
#    normal:   standard edition
# but the custom make system may add other variants
#
# Effectively the JDK variant gives a name to a specific set of
# modules to compile into the JDK.
AC_DEFUN_ONCE([JDKOPT_SETUP_JDK_VARIANT],
[
  AC_MSG_CHECKING([which variant of the JDK to build])
  AC_ARG_WITH([jdk-variant], [AS_HELP_STRING([--with-jdk-variant],
      [JDK variant to build (normal) @<:@normal@:>@])])

  if test "x$with_jdk_variant" = xnormal || test "x$with_jdk_variant" = x; then
    JDK_VARIANT="normal"
  else
    AC_MSG_ERROR([The available JDK variants are: normal])
  fi

  AC_SUBST(JDK_VARIANT)

  AC_MSG_RESULT([$JDK_VARIANT])
])

###############################################################################
# Set the debug level
#    release: no debug information, all optimizations, no asserts.
#    optimized: no debug information, all optimizations, no asserts, HotSpot target is 'optimized'.
#    fastdebug: debug information (-g), all optimizations, all asserts
#    slowdebug: debug information (-g), no optimizations, all asserts
AC_DEFUN_ONCE([JDKOPT_SETUP_DEBUG_LEVEL],
[
  DEBUG_LEVEL="release"
  AC_MSG_CHECKING([which debug level to use])
  AC_ARG_ENABLE([debug], [AS_HELP_STRING([--enable-debug],
      [set the debug level to fastdebug (shorthand for --with-debug-level=fastdebug) @<:@disabled@:>@])],
      [
        ENABLE_DEBUG="${enableval}"
        DEBUG_LEVEL="fastdebug"
      ], [ENABLE_DEBUG="no"])

  AC_ARG_WITH([debug-level], [AS_HELP_STRING([--with-debug-level],
      [set the debug level (release, fastdebug, slowdebug, optimized) @<:@release@:>@])],
      [
        DEBUG_LEVEL="${withval}"
        if test "x$ENABLE_DEBUG" = xyes; then
          AC_MSG_ERROR([You cannot use both --enable-debug and --with-debug-level at the same time.])
        fi
      ])
  AC_MSG_RESULT([$DEBUG_LEVEL])

  if test "x$DEBUG_LEVEL" != xrelease && \
      test "x$DEBUG_LEVEL" != xoptimized && \
      test "x$DEBUG_LEVEL" != xfastdebug && \
      test "x$DEBUG_LEVEL" != xslowdebug; then
    AC_MSG_ERROR([Allowed debug levels are: release, fastdebug, slowdebug and optimized])
  fi

  # Translate DEBUG_LEVEL to debug level used by Hotspot
  HOTSPOT_DEBUG_LEVEL="$DEBUG_LEVEL"
  if test "x$DEBUG_LEVEL" = xrelease; then
    HOTSPOT_DEBUG_LEVEL="product"
  elif test "x$DEBUG_LEVEL" = xslowdebug; then
    HOTSPOT_DEBUG_LEVEL="debug"
  fi

  if test "x$DEBUG_LEVEL" = xoptimized; then
    # The debug level 'optimized' is a little special because it is currently only
    # applicable to the HotSpot build where it means to build a completely
    # optimized version of the VM without any debugging code (like for the
    # 'release' debug level which is called 'product' in the HotSpot build) but
    # with the exception that it can contain additional code which is otherwise
    # protected by '#ifndef PRODUCT' macros. These 'optimized' builds are used to
    # test new and/or experimental features which are not intended for customer
    # shipment. Because these new features need to be tested and benchmarked in
    # real world scenarios, we want to build the containing JDK at the 'release'
    # debug level.
    DEBUG_LEVEL="release"
  fi

  AC_SUBST(HOTSPOT_DEBUG_LEVEL)
  AC_SUBST(DEBUG_LEVEL)
])

###############################################################################
#
# Should we build only OpenJDK even if closed sources are present?
#
AC_DEFUN_ONCE([JDKOPT_SETUP_OPEN_OR_CUSTOM],
[
  AC_ARG_ENABLE([openjdk-only], [AS_HELP_STRING([--enable-openjdk-only],
      [suppress building custom source even if present @<:@disabled@:>@])],,[enable_openjdk_only="no"])

  AC_MSG_CHECKING([if custom source is suppressed (openjdk-only)])
  AC_MSG_RESULT([$enable_openjdk_only])
  if test "x$enable_openjdk_only" = "xyes"; then
    SUPPRESS_CUSTOM_EXTENSIONS="true"
  elif test "x$enable_openjdk_only" = "xno"; then
    SUPPRESS_CUSTOM_EXTENSIONS="false"
  else
    AC_MSG_ERROR([Invalid value for --enable-openjdk-only: $enable_openjdk_only])
  fi

  # custom-make-dir is deprecated. Please use your custom-hook.m4 to override
  # the IncludeCustomExtension macro.
  BASIC_DEPRECATED_ARG_WITH(custom-make-dir)
])

AC_DEFUN_ONCE([JDKOPT_SETUP_JDK_OPTIONS],
[
  # Should we build a JDK without a graphical UI?
  AC_MSG_CHECKING([headless only])
  AC_ARG_ENABLE([headless-only], [AS_HELP_STRING([--enable-headless-only],
      [only build headless (no GUI) support @<:@disabled@:>@])])

  if test "x$enable_headless_only" = "xyes"; then
    ENABLE_HEADLESS_ONLY="true"
    AC_MSG_RESULT([yes])
  elif test "x$enable_headless_only" = "xno"; then
    ENABLE_HEADLESS_ONLY="false"
    AC_MSG_RESULT([no])
  elif test "x$enable_headless_only" = "x"; then
    ENABLE_HEADLESS_ONLY="false"
    AC_MSG_RESULT([no])
  else
    AC_MSG_ERROR([--enable-headless-only can only take yes or no])
  fi

  AC_SUBST(ENABLE_HEADLESS_ONLY)

  # Should we build the complete docs, or just a lightweight version?
  AC_ARG_ENABLE([full-docs], [AS_HELP_STRING([--enable-full-docs],
      [build complete documentation @<:@enabled if all tools found@:>@])])

  # Verify dependencies
  AC_MSG_CHECKING([for graphviz dot])
  if test "x$DOT" != "x"; then
    AC_MSG_RESULT([yes])
  else
    AC_MSG_RESULT([no, cannot generate full docs])
    FULL_DOCS_DEP_MISSING=true
  fi

  AC_MSG_CHECKING([for pandoc])
  if test "x$PANDOC" != "x"; then
    AC_MSG_RESULT([yes])
  else
    AC_MSG_RESULT([no, cannot generate full docs])
    FULL_DOCS_DEP_MISSING=true
  fi

  AC_MSG_CHECKING([full docs])
  if test "x$enable_full_docs" = xyes; then
    if test "x$FULL_DOCS_DEP_MISSING" = "xtrue"; then
      AC_MSG_RESULT([no, missing dependencies])
      HELP_MSG_MISSING_DEPENDENCY([dot])
      AC_MSG_ERROR([Cannot enable full docs with missing dependencies. See above. $HELP_MSG])
    else
      ENABLE_FULL_DOCS=true
      AC_MSG_RESULT([yes, forced])
    fi
  elif test "x$enable_full_docs" = xno; then
    ENABLE_FULL_DOCS=false
    AC_MSG_RESULT([no, forced])
  elif test "x$enable_full_docs" = x; then
    # Check for prerequisites
    if test "x$FULL_DOCS_DEP_MISSING" = xtrue; then
      ENABLE_FULL_DOCS=false
      AC_MSG_RESULT([no, missing dependencies])
    else
      ENABLE_FULL_DOCS=true
      AC_MSG_RESULT([yes, dependencies present])
    fi
  else
    AC_MSG_ERROR([--enable-full-docs can only take yes or no])
  fi

  AC_SUBST(ENABLE_FULL_DOCS)

  # Choose cacerts source file
  AC_ARG_WITH(cacerts-file, [AS_HELP_STRING([--with-cacerts-file],
      [specify alternative cacerts file])])
  AC_MSG_CHECKING([for cacerts file])
  if test "x$with_cacerts_file" == x; then
    AC_MSG_RESULT([default])
  else
    CACERTS_FILE=$with_cacerts_file
    if test ! -f "$CACERTS_FILE"; then
      AC_MSG_RESULT([fail])
      AC_MSG_ERROR([Specified cacerts file "$CACERTS_FILE" does not exist])
    fi
    AC_MSG_RESULT([$CACERTS_FILE])
  fi
  AC_SUBST(CACERTS_FILE)

  # Enable or disable unlimited crypto
  AC_ARG_ENABLE(unlimited-crypto, [AS_HELP_STRING([--disable-unlimited-crypto],
      [Disable unlimited crypto policy @<:@enabled@:>@])],,
      [enable_unlimited_crypto=yes])
  if test "x$enable_unlimited_crypto" = "xyes"; then
    UNLIMITED_CRYPTO=true
  else
    UNLIMITED_CRYPTO=false
  fi
  AC_SUBST(UNLIMITED_CRYPTO)

  # Should we build the serviceability agent (SA)?
  INCLUDE_SA=true
  if HOTSPOT_CHECK_JVM_VARIANT(zero); then
    INCLUDE_SA=false
  fi
  if test "x$OPENJDK_TARGET_OS" = xaix ; then
    INCLUDE_SA=false
  fi
  if test "x$OPENJDK_TARGET_CPU" = xs390x ; then
    INCLUDE_SA=false
  fi
  AC_SUBST(INCLUDE_SA)

  # Compress jars
  COMPRESS_JARS=false

  AC_SUBST(COMPRESS_JARS)

  # Setup default copyright year. Mostly overridden when building close to a new year.
  AC_ARG_WITH(copyright-year, [AS_HELP_STRING([--with-copyright-year],
      [Set copyright year value for build @<:@current year@:>@])])
  if test "x$with_copyright_year" = xyes; then
    AC_MSG_ERROR([Copyright year must have a value])
  elif test "x$with_copyright_year" != x; then
    COPYRIGHT_YEAR="$with_copyright_year"
  else
    COPYRIGHT_YEAR=`$DATE +'%Y'`
  fi
  AC_SUBST(COPYRIGHT_YEAR)
])

###############################################################################
#
# Enable or disable the elliptic curve crypto implementation
#
AC_DEFUN_ONCE([JDKOPT_DETECT_INTREE_EC],
[
  AC_MSG_CHECKING([if elliptic curve crypto implementation is present])

  if test -d "${TOPDIR}/src/jdk.crypto.ec/share/native/libsunec/impl"; then
    ENABLE_INTREE_EC=true
    AC_MSG_RESULT([yes])
  else
    ENABLE_INTREE_EC=false
    AC_MSG_RESULT([no])
  fi

  AC_SUBST(ENABLE_INTREE_EC)
])

AC_DEFUN_ONCE([JDKOPT_SETUP_DEBUG_SYMBOLS],
[
  #
  # Native debug symbols.
  # This must be done after the toolchain is setup, since we're looking at objcopy.
  #
  AC_MSG_CHECKING([what type of native debug symbols to use])
  AC_ARG_WITH([native-debug-symbols],
      [AS_HELP_STRING([--with-native-debug-symbols],
      [set the native debug symbol configuration (none, internal, external, zipped) @<:@varying@:>@])],
      [
<<<<<<< HEAD
        if test "x$OPENJDK_TARGET_OS" = xwindows; then
=======
        if test "x$OPENJDK_TARGET_OS" = xaix; then
          if test "x$withval" = xexternal || test "x$withval" = xzipped; then
            AC_MSG_ERROR([AIX only supports the parameters 'none' and 'internal' for --with-native-debug-symbols])
          fi
        elif test "x$OPENJDK_TARGET_OS" = xwindows; then
>>>>>>> 2ca3864e
          if test "x$withval" = xinternal; then
            AC_MSG_ERROR([Windows does not support the parameter 'internal' for --with-native-debug-symbols])
          fi
        fi
      ],
      [
        if test "x$STATIC_BUILD" = xtrue; then
          with_native_debug_symbols="none"
        else
          with_native_debug_symbols="external"
        fi
      ])
  AC_MSG_RESULT([$with_native_debug_symbols])

  if test "x$with_native_debug_symbols" = xnone; then
    COMPILE_WITH_DEBUG_SYMBOLS=false
    COPY_DEBUG_SYMBOLS=false
    ZIP_EXTERNAL_DEBUG_SYMBOLS=false
  elif test "x$with_native_debug_symbols" = xinternal; then
    COMPILE_WITH_DEBUG_SYMBOLS=true
    COPY_DEBUG_SYMBOLS=false
    ZIP_EXTERNAL_DEBUG_SYMBOLS=false
  elif test "x$with_native_debug_symbols" = xexternal; then

    if test "x$OPENJDK_TARGET_OS" = xsolaris || test "x$OPENJDK_TARGET_OS" = xlinux; then
      if test "x$OBJCOPY" = x; then
        # enabling of enable-debug-symbols and can't find objcopy
        # this is an error
        AC_MSG_ERROR([Unable to find objcopy, cannot enable native debug symbols])
      fi
    fi

    COMPILE_WITH_DEBUG_SYMBOLS=true
    COPY_DEBUG_SYMBOLS=true
    ZIP_EXTERNAL_DEBUG_SYMBOLS=false
  elif test "x$with_native_debug_symbols" = xzipped; then

    if test "x$OPENJDK_TARGET_OS" = xsolaris || test "x$OPENJDK_TARGET_OS" = xlinux; then
      if test "x$OBJCOPY" = x; then
        # enabling of enable-debug-symbols and can't find objcopy
        # this is an error
        AC_MSG_ERROR([Unable to find objcopy, cannot enable native debug symbols])
      fi
    fi

    COMPILE_WITH_DEBUG_SYMBOLS=true
    COPY_DEBUG_SYMBOLS=true
    ZIP_EXTERNAL_DEBUG_SYMBOLS=true
  else
    AC_MSG_ERROR([Allowed native debug symbols are: none, internal, external, zipped])
  fi

  # --enable-debug-symbols is deprecated.
  # Please use --with-native-debug-symbols=[internal,external,zipped] .
  BASIC_DEPRECATED_ARG_ENABLE(debug-symbols, debug_symbols,
        [Please use --with-native-debug-symbols=[[internal,external,zipped]] .])

  # --enable-zip-debug-info is deprecated.
  # Please use --with-native-debug-symbols=zipped .
  BASIC_DEPRECATED_ARG_ENABLE(zip-debug-info, zip_debug_info,
                              [Please use --with-native-debug-symbols=zipped .])

  AC_SUBST(COMPILE_WITH_DEBUG_SYMBOLS)
  AC_SUBST(COPY_DEBUG_SYMBOLS)
  AC_SUBST(ZIP_EXTERNAL_DEBUG_SYMBOLS)

  # Should we add external native debug symbols to the shipped bundles?
  AC_MSG_CHECKING([if we should add external native debug symbols to the shipped bundles])
  AC_ARG_WITH([external-symbols-in-bundles],
      [AS_HELP_STRING([--with-external-symbols-in-bundles],
      [which type of external native debug symbol information shall be shipped in product bundles (none, public, full)
      (e.g. ship full/stripped pdbs on Windows) @<:@none@:>@])])

  if test "x$with_external_symbols_in_bundles" = x || test "x$with_external_symbols_in_bundles" = xnone ; then
    AC_MSG_RESULT([no])
  elif test "x$with_external_symbols_in_bundles" = xfull || test "x$with_external_symbols_in_bundles" = xpublic ; then
    if test "x$OPENJDK_TARGET_OS" != xwindows ; then
      AC_MSG_ERROR([--with-external-symbols-in-bundles currently only works on windows!])
    elif test "x$COPY_DEBUG_SYMBOLS" != xtrue ; then
      AC_MSG_ERROR([--with-external-symbols-in-bundles only works when --with-native-debug-symbols=external is used!])
    elif test "x$with_external_symbols_in_bundles" = xfull ; then
      AC_MSG_RESULT([full])
      SHIP_DEBUG_SYMBOLS=full
    else
      AC_MSG_RESULT([public])
      SHIP_DEBUG_SYMBOLS=public
    fi
  else
    AC_MSG_ERROR([$with_external_symbols_in_bundles is an unknown value for --with-external-symbols-in-bundles])
  fi

  AC_SUBST(SHIP_DEBUG_SYMBOLS)
])

################################################################################
#
# Gcov coverage data for hotspot
#
AC_DEFUN_ONCE([JDKOPT_SETUP_CODE_COVERAGE],
[
  AC_ARG_ENABLE(native-coverage, [AS_HELP_STRING([--enable-native-coverage],
      [enable native compilation with code coverage data@<:@disabled@:>@])])
  GCOV_ENABLED="false"
  if test "x$enable_native_coverage" = "xyes"; then
    if test "x$TOOLCHAIN_TYPE" = "xgcc"; then
      AC_MSG_CHECKING([if native coverage is enabled])
      AC_MSG_RESULT([yes])
      GCOV_CFLAGS="-fprofile-arcs -ftest-coverage -fno-inline"
      GCOV_LDFLAGS="-fprofile-arcs"
      JVM_CFLAGS="$JVM_CFLAGS $GCOV_CFLAGS"
      JVM_LDFLAGS="$JVM_LDFLAGS $GCOV_LDFLAGS"
      CFLAGS_JDKLIB="$CFLAGS_JDKLIB $GCOV_CFLAGS"
      CFLAGS_JDKEXE="$CFLAGS_JDKEXE $GCOV_CFLAGS"
      CXXFLAGS_JDKLIB="$CXXFLAGS_JDKLIB $GCOV_CFLAGS"
      CXXFLAGS_JDKEXE="$CXXFLAGS_JDKEXE $GCOV_CFLAGS"
      LDFLAGS_JDKLIB="$LDFLAGS_JDKLIB $GCOV_LDFLAGS"
      LDFLAGS_JDKEXE="$LDFLAGS_JDKEXE $GCOV_LDFLAGS"
      GCOV_ENABLED="true"
    else
      AC_MSG_ERROR([--enable-native-coverage only works with toolchain type gcc])
    fi
  elif test "x$enable_native_coverage" = "xno"; then
    AC_MSG_CHECKING([if native coverage is enabled])
    AC_MSG_RESULT([no])
  elif test "x$enable_native_coverage" != "x"; then
    AC_MSG_ERROR([--enable-native-coverage can only be assigned "yes" or "no"])
  fi

  AC_SUBST(GCOV_ENABLED)
])

###############################################################################
#
# AddressSanitizer
#
AC_DEFUN_ONCE([JDKOPT_SETUP_ADDRESS_SANITIZER],
[
  AC_ARG_ENABLE(asan, [AS_HELP_STRING([--enable-asan],
      [enable AddressSanitizer if possible @<:@disabled@:>@])])
  ASAN_ENABLED="no"
  if test "x$enable_asan" = "xyes"; then
    case $TOOLCHAIN_TYPE in
      gcc | clang)
        AC_MSG_CHECKING([if asan is enabled])
        AC_MSG_RESULT([yes])
        ASAN_CFLAGS="-fsanitize=address -fno-omit-frame-pointer"
        ASAN_LDFLAGS="-fsanitize=address"
        JVM_CFLAGS="$JVM_CFLAGS $ASAN_CFLAGS"
        JVM_LDFLAGS="$JVM_LDFLAGS $ASAN_LDFLAGS"
        CFLAGS_JDKLIB="$CFLAGS_JDKLIB $ASAN_CFLAGS"
        CFLAGS_JDKEXE="$CFLAGS_JDKEXE $ASAN_CFLAGS"
        CXXFLAGS_JDKLIB="$CXXFLAGS_JDKLIB $ASAN_CFLAGS"
        CXXFLAGS_JDKEXE="$CXXFLAGS_JDKEXE $ASAN_CFLAGS"
        LDFLAGS_JDKLIB="$LDFLAGS_JDKLIB $ASAN_LDFLAGS"
        LDFLAGS_JDKEXE="$LDFLAGS_JDKEXE $ASAN_LDFLAGS"
        ASAN_ENABLED="yes"
        ;;
      *)
        AC_MSG_ERROR([--enable-asan only works with toolchain type gcc or clang])
        ;;
    esac
  elif test "x$enable_asan" = "xno"; then
    AC_MSG_CHECKING([if asan is enabled])
    AC_MSG_RESULT([no])
  elif test "x$enable_asan" != "x"; then
    AC_MSG_ERROR([--enable-asan can only be assigned "yes" or "no"])
  fi

  AC_SUBST(ASAN_ENABLED)
])

################################################################################
#
# Static build support.  When enabled will generate static
# libraries instead of shared libraries for all JDK libs.
#
AC_DEFUN_ONCE([JDKOPT_SETUP_STATIC_BUILD],
[
  AC_ARG_ENABLE([static-build], [AS_HELP_STRING([--enable-static-build],
    [enable static library build @<:@disabled@:>@])])
  STATIC_BUILD=false
  if test "x$enable_static_build" = "xyes"; then
    AC_MSG_CHECKING([if static build is enabled])
    AC_MSG_RESULT([yes])
    if test "x$OPENJDK_TARGET_OS" != "xmacosx"; then
      AC_MSG_ERROR([--enable-static-build is only supported for macosx builds])
    fi
    STATIC_BUILD_CFLAGS="-DSTATIC_BUILD=1"
    CFLAGS_JDKLIB_EXTRA="$CFLAGS_JDKLIB_EXTRA $STATIC_BUILD_CFLAGS"
    CXXFLAGS_JDKLIB_EXTRA="$CXXFLAGS_JDKLIB_EXTRA $STATIC_BUILD_CFLAGS"
    STATIC_BUILD=true
  elif test "x$enable_static_build" = "xno"; then
    AC_MSG_CHECKING([if static build is enabled])
    AC_MSG_RESULT([no])
  elif test "x$enable_static_build" != "x"; then
    AC_MSG_ERROR([--enable-static-build can only be assigned "yes" or "no"])
  fi

  AC_SUBST(STATIC_BUILD)
])

################################################################################
#
# jlink options.
# We always keep packaged modules in JDK image.
#
AC_DEFUN_ONCE([JDKOPT_SETUP_JLINK_OPTIONS],
[
  AC_ARG_ENABLE([keep-packaged-modules], [AS_HELP_STRING([--disable-keep-packaged-modules],
    [Do not keep packaged modules in jdk image @<:@enable@:>@])])

  AC_MSG_CHECKING([if packaged modules are kept])
  if test "x$enable_keep_packaged_modules" = "xyes"; then
    AC_MSG_RESULT([yes])
    JLINK_KEEP_PACKAGED_MODULES=true
  elif test "x$enable_keep_packaged_modules" = "xno"; then
    AC_MSG_RESULT([no])
    JLINK_KEEP_PACKAGED_MODULES=false
  elif test "x$enable_keep_packaged_modules" = "x"; then
    AC_MSG_RESULT([yes (default)])
    JLINK_KEEP_PACKAGED_MODULES=true
  else
    AC_MSG_RESULT([error])
    AC_MSG_ERROR([--enable-keep-packaged-modules accepts no argument])
  fi

  AC_SUBST(JLINK_KEEP_PACKAGED_MODULES)
])

################################################################################
#
# Check if building of the jtreg failure handler should be enabled.
#
AC_DEFUN_ONCE([JDKOPT_ENABLE_DISABLE_FAILURE_HANDLER],
[
  AC_ARG_ENABLE([jtreg-failure-handler], [AS_HELP_STRING([--enable-jtreg-failure-handler],
    [forces build of the jtreg failure handler to be enabled, missing dependencies
     become fatal errors. Default is auto, where the failure handler is built if all
     dependencies are present and otherwise just disabled.])])

  AC_MSG_CHECKING([if jtreg failure handler should be built])

  if test "x$enable_jtreg_failure_handler" = "xyes"; then
    if test "x$JT_HOME" = "x"; then
      AC_MSG_ERROR([Cannot enable jtreg failure handler without jtreg.])
    else
      BUILD_FAILURE_HANDLER=true
      AC_MSG_RESULT([yes, forced])
    fi
  elif test "x$enable_jtreg_failure_handler" = "xno"; then
    BUILD_FAILURE_HANDLER=false
    AC_MSG_RESULT([no, forced])
  elif test "x$enable_jtreg_failure_handler" = "xauto" \
      || test "x$enable_jtreg_failure_handler" = "x"; then
    if test "x$JT_HOME" = "x"; then
      BUILD_FAILURE_HANDLER=false
      AC_MSG_RESULT([no, missing jtreg])
    else
      BUILD_FAILURE_HANDLER=true
      AC_MSG_RESULT([yes, jtreg present])
    fi
  else
    AC_MSG_ERROR([Invalid value for --enable-jtreg-failure-handler: $enable_jtreg_failure_handler])
  fi

  AC_SUBST(BUILD_FAILURE_HANDLER)
])

################################################################################
#
# Enable or disable generation of the classlist at build time
#
AC_DEFUN_ONCE([JDKOPT_ENABLE_DISABLE_GENERATE_CLASSLIST],
[
  AC_ARG_ENABLE([generate-classlist], [AS_HELP_STRING([--disable-generate-classlist],
      [forces enabling or disabling of the generation of a CDS classlist at build time.
      Default is to generate it when either the server or client JVMs are built and
      enable-cds is true.])])

  # Check if it's likely that it's possible to generate the classlist. Depending
  # on exact jvm configuration it could be possible anyway.
  if test "x$ENABLE_CDS" = "xtrue" && (HOTSPOT_CHECK_JVM_VARIANT(server) || HOTSPOT_CHECK_JVM_VARIANT(client)); then
    ENABLE_GENERATE_CLASSLIST_POSSIBLE="true"
  else
    ENABLE_GENERATE_CLASSLIST_POSSIBLE="false"
  fi

  AC_MSG_CHECKING([if the CDS classlist generation should be enabled])
  if test "x$enable_generate_classlist" = "xyes"; then
    AC_MSG_RESULT([yes, forced])
    ENABLE_GENERATE_CLASSLIST="true"
    if test "x$ENABLE_GENERATE_CLASSLIST_POSSIBLE" = "xfalse"; then
      AC_MSG_WARN([Generation of classlist might not be possible with JVM Variants $JVM_VARIANTS and enable-cds=$ENABLE_CDS])
    fi
  elif test "x$enable_generate_classlist" = "xno"; then
    AC_MSG_RESULT([no, forced])
    ENABLE_GENERATE_CLASSLIST="false"
  elif test "x$enable_generate_classlist" = "x"; then
    if test "x$ENABLE_GENERATE_CLASSLIST_POSSIBLE" = "xtrue"; then
      AC_MSG_RESULT([yes])
      ENABLE_GENERATE_CLASSLIST="true"
    else
      AC_MSG_RESULT([no])
      ENABLE_GENERATE_CLASSLIST="false"
    fi
  else
    AC_MSG_ERROR([Invalid value for --enable-generate-classlist: $enable_generate_classlist])
  fi

  AC_SUBST(ENABLE_GENERATE_CLASSLIST)
])

################################################################################
#
# Optionally filter resource translations
#
AC_DEFUN([JDKOPT_EXCLUDE_TRANSLATIONS],
[
  AC_ARG_WITH([exclude-translations], [AS_HELP_STRING([--with-exclude-translations],
      [a comma separated list of locales to exclude translations for. Default is
      to include all translations present in the source.])])

  EXCLUDE_TRANSLATIONS=""
  AC_MSG_CHECKING([if any translations should be excluded])
  if test "x$with_exclude_translations" != "x"; then
    EXCLUDE_TRANSLATIONS="${with_exclude_translations//,/ }"
    AC_MSG_RESULT([yes: $EXCLUDE_TRANSLATIONS])
  else
    AC_MSG_RESULT([no])
  fi

  AC_SUBST(EXCLUDE_TRANSLATIONS)
])

################################################################################
#
# Optionally disable man pages
#
AC_DEFUN([JDKOPT_ENABLE_DISABLE_MANPAGES],
[
  AC_ARG_ENABLE([manpages], [AS_HELP_STRING([--disable-manpages],
      [Set to disable building of man pages @<:@enabled@:>@])])

  BUILD_MANPAGES="true"
  AC_MSG_CHECKING([if man pages should be built])
  if test "x$enable_manpages" = "x"; then
    AC_MSG_RESULT([yes])
  elif test "x$enable_manpages" = "xyes"; then
    AC_MSG_RESULT([yes, forced])
  elif test "x$enable_manpages" = "xno"; then
    AC_MSG_RESULT([no, forced])
    BUILD_MANPAGES="false"
  else
    AC_MSG_RESULT([no])
    AC_MSG_ERROR([--enable-manpages can only yes/no or empty])
  fi

  AC_SUBST(BUILD_MANPAGES)
])

################################################################################
#
# Disallow any output from containing absolute paths from the build system.
# This setting defaults to allowed on debug builds and not allowed on release
# builds.
#
AC_DEFUN([JDKOPT_ALLOW_ABSOLUTE_PATHS_IN_OUTPUT],
[
  AC_ARG_ENABLE([absolute-paths-in-output],
      [AS_HELP_STRING([--disable-absolute-paths-in-output],
       [Set to disable to prevent any absolute paths from the build to end up in
        any of the build output. @<:@disabled in release builds, otherwise enabled@:>@])
      ])

  AC_MSG_CHECKING([if absolute paths should be allowed in the build output])
  if test "x$enable_absolute_paths_in_output" = "xno"; then
    AC_MSG_RESULT([no, forced])
    ALLOW_ABSOLUTE_PATHS_IN_OUTPUT="false"
  elif test "x$enable_absolute_paths_in_output" = "xyes"; then
    AC_MSG_RESULT([yes, forced])
    ALLOW_ABSOLUTE_PATHS_IN_OUTPUT="true"
  elif test "x$DEBUG_LEVEL" = "xrelease"; then
    AC_MSG_RESULT([no, release build])
    ALLOW_ABSOLUTE_PATHS_IN_OUTPUT="false"
  else
    AC_MSG_RESULT([yes, debug build])
    ALLOW_ABSOLUTE_PATHS_IN_OUTPUT="true"
  fi

  AC_SUBST(ALLOW_ABSOLUTE_PATHS_IN_OUTPUT)
])<|MERGE_RESOLUTION|>--- conflicted
+++ resolved
@@ -295,15 +295,7 @@
       [AS_HELP_STRING([--with-native-debug-symbols],
       [set the native debug symbol configuration (none, internal, external, zipped) @<:@varying@:>@])],
       [
-<<<<<<< HEAD
         if test "x$OPENJDK_TARGET_OS" = xwindows; then
-=======
-        if test "x$OPENJDK_TARGET_OS" = xaix; then
-          if test "x$withval" = xexternal || test "x$withval" = xzipped; then
-            AC_MSG_ERROR([AIX only supports the parameters 'none' and 'internal' for --with-native-debug-symbols])
-          fi
-        elif test "x$OPENJDK_TARGET_OS" = xwindows; then
->>>>>>> 2ca3864e
           if test "x$withval" = xinternal; then
             AC_MSG_ERROR([Windows does not support the parameter 'internal' for --with-native-debug-symbols])
           fi
